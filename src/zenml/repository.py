#  Copyright (c) ZenML GmbH 2022. All Rights Reserved.
#
#  Licensed under the Apache License, Version 2.0 (the "License");
#  you may not use this file except in compliance with the License.
#  You may obtain a copy of the License at:
#
#       https://www.apache.org/licenses/LICENSE-2.0
#
#  Unless required by applicable law or agreed to in writing, software
#  distributed under the License is distributed on an "AS IS" BASIS,
#  WITHOUT WARRANTIES OR CONDITIONS OF ANY KIND, either express
#  or implied. See the License for the specific language governing
#  permissions and limitations under the License.
"""Repository implementation."""

import os
from abc import ABCMeta
from pathlib import Path
from typing import TYPE_CHECKING, Any, Dict, List, Optional, Type, Union, cast
from uuid import UUID

from pydantic import BaseModel

from zenml.config.global_config import GlobalConfiguration
from zenml.constants import (
    ENV_ZENML_ENABLE_REPO_INIT_WARNINGS,
    ENV_ZENML_REPOSITORY_PATH,
    REPOSITORY_DIRECTORY_NAME,
    handle_bool_env_var,
)
from zenml.environment import Environment
from zenml.exceptions import (
    AlreadyExistsException,
    IllegalOperationError,
    InitializationException,
)
from zenml.io import fileio
from zenml.logger import get_logger
from zenml.models.pipeline_models import PipelineModel, PipelineRunModel
from zenml.models.stack_models import HydratedStackModel, BaseStackModel
from zenml.utils import io_utils
from zenml.utils.analytics_utils import AnalyticsEvent, track
from zenml.utils.filesync_model import FileSyncModel

if TYPE_CHECKING:
    from zenml.enums import StackComponentType
    from zenml.models import (
        ComponentModel, ProjectModel, FullStackModel, UserModel
    )
    from zenml.runtime_configuration import RuntimeConfiguration
    from zenml.stack import Stack, StackComponent
    from zenml.zen_stores.base_zen_store import BaseZenStore

logger = get_logger(__name__)

# TODO: [server] this is defined in two places now, should be fixed
DEFAULT_STACK_NAME = "default"


class RepositoryConfiguration(FileSyncModel):
    """Pydantic object used for serializing repository configuration options.

    Attributes:
        active_stack_id: Optional name of the active stack.
        active_project_name: Optional name of the active project.
    """

    active_stack_id: Optional[UUID]
    active_project_name: Optional[str]

    class Config:
        """Pydantic configuration class."""

        # Validate attributes when assigning them. We need to set this in order
        # to have a mix of mutable and immutable attributes
        validate_assignment = True
        # Ignore extra attributes from configs of previous ZenML versions
        extra = "ignore"
        # all attributes with leading underscore are private and therefore
        # are mutable and not included in serialization
        underscore_attrs_are_private = True


class RepositoryMetaClass(ABCMeta):
    """Repository singleton metaclass.

    This metaclass is used to enforce a singleton instance of the Repository
    class with the following additional properties:

    * the singleton Repository instance is created on first access to reflect
    the global configuration and local repository configuration.
    * the Repository shouldn't be accessed from within pipeline steps (a warning
    is logged if this is attempted).
    """

    def __init__(cls, *args: Any, **kwargs: Any) -> None:
        """Initialize the Repository class.

        Args:
            *args: Positional arguments.
            **kwargs: Keyword arguments.
        """
        super().__init__(*args, **kwargs)
        cls._global_repository: Optional["Repository"] = None

    def __call__(cls, *args: Any, **kwargs: Any) -> "Repository":
        """Create or return the global Repository instance.

        If the Repository constructor is called with custom arguments,
        the singleton functionality of the metaclass is bypassed: a new
        Repository instance is created and returned immediately and without
        saving it as the global Repository singleton.

        Args:
            *args: Positional arguments.
            **kwargs: Keyword arguments.

        Returns:
            Repository: The global Repository instance.
        """
        from zenml.steps.step_environment import (
            STEP_ENVIRONMENT_NAME,
            StepEnvironment,
        )

        step_env = cast(
            StepEnvironment, Environment().get_component(STEP_ENVIRONMENT_NAME)
        )

        # `skip_repository_check` is a special kwarg that can be passed to
        # the Repository constructor to silent the message that warns users
        # about accessing external information in their steps.
        if not kwargs.pop("skip_repository_check", False):
            if step_env and step_env.cache_enabled:
                logger.warning(
                    "You are accessing repository information from a step "
                    "that has caching enabled. Future executions of this step "
                    "may be cached even though the repository information may "
                    "be different. You should take this into consideration and "
                    "adjust your step to disable caching if needed. "
                    "Alternatively, use a `StepContext` inside your step "
                    "instead, as covered here: "
                    "https://docs.zenml.io/developer-guide/advanced-usage"
                    "/step-fixtures#step-contexts",
                )

        if args or kwargs:
            return cast("Repository", super().__call__(*args, **kwargs))

        if not cls._global_repository:
            cls._global_repository = cast(
                "Repository", super().__call__(*args, **kwargs)
            )

        return cls._global_repository


class Repository(metaclass=RepositoryMetaClass):
    """ZenML repository class.

    The ZenML repository manages configuration options for ZenML stacks as well
    as their components.
    """

    def __init__(
        self,
        root: Optional[Path] = None,
    ) -> None:
        """Initializes the global repository instance.

        Repository is a singleton class: only one instance can exist. Calling
        this constructor multiple times will always yield the same instance (see
        the exception below).

        The `root` argument is only meant for internal use and testing purposes.
        User code must never pass them to the constructor.
        When a custom `root` value is passed, an anonymous Repository instance
        is created and returned independently of the Repository singleton and
        that will have no effect as far as the rest of the ZenML core code is
        concerned.

        Instead of creating a new Repository instance to reflect a different
        repository root, to change the active root in the global Repository,
        call `Repository().activate_root(<new-root>)`.

        Args:
            root: (internal use) custom root directory for the repository. If
                no path is given, the repository root is determined using the
                environment variable `ZENML_REPOSITORY_PATH` (if set) and by
                recursively searching in the parent directories of the
                current working directory. Only used to initialize new
                repositories internally.
        """
        self._root: Optional[Path] = None
        self._config: Optional[RepositoryConfiguration] = None

        self._set_active_root(root)

    @classmethod
    def get_instance(cls) -> Optional["Repository"]:
        """Return the Repository singleton instance.

        Returns:
            The Repository singleton instance or None, if the Repository hasn't
            been initialized yet.
        """
        return cls._global_repository

    @classmethod
    def _reset_instance(cls, repo: Optional["Repository"] = None) -> None:
        """Reset the Repository singleton instance.

        This method is only meant for internal use and testing purposes.

        Args:
            repo: The Repository instance to set as the global singleton.
                If None, the global Repository singleton is reset to an empty
                value.
        """
        cls._global_repository = repo

    def _set_active_root(self, root: Optional[Path] = None) -> None:
        """Set the supplied path as the repository root.

        If a repository configuration is found at the given path or the
        path, it is loaded and used to initialize the repository.
        If no repository configuration is found, the global configuration is
        used instead to manage the active stack, project etc.

        Args:
            root: The path to set as the active repository root. If not set,
                the repository root is determined using the environment
                variable `ZENML_REPOSITORY_PATH` (if set) and by recursively
                searching in the parent directories of the current working
                directory.
        """
        enable_warnings = handle_bool_env_var(
            ENV_ZENML_ENABLE_REPO_INIT_WARNINGS, True
        )
        self._root = self.find_repository(root, enable_warnings=enable_warnings)

        if not self._root:
            if enable_warnings:
                logger.info("Running without an active repository root.")
        else:
            logger.debug("Using repository root %s.", self._root)
            self._config = self._load_config()

        # Sanitize the repository configuration to reflect the current
        # settings
        self._sanitize_config()

    def _config_path(self) -> Optional[str]:
        """Path to the repository configuration file.

        Returns:
            Path to the repository configuration file or None if the repository
            root has not been initialized yet.
        """
        if not self.config_directory:
            return None
        return str(self.config_directory / "config.yaml")

    def _sanitize_config(self) -> None:
        """Sanitize and save the repository configuration.

        This method is called to ensure that the repository configuration
        doesn't contain outdated information, such as an active stack or
        project that no longer exists.
        """
        if not self._config:
            return

        active_project, active_stack = self.zen_store.validate_active_config(
            self._config.active_project_name, self._config.active_stack_id
        )
        self._config.active_project_name = active_project.name
        self._config.active_stack_id = active_stack.id

    def _load_config(self) -> Optional[RepositoryConfiguration]:
        """Loads the repository configuration from disk.

        This happens if the repository has an active root and the configuration
        file exists. If the configuration file doesn't exist, an empty
        configuration is returned.

        Returns:
            Loaded repository configuration or None if the repository does not
            have an active root.
        """
        config_path = self._config_path()
        if not config_path:
            return None

        # load the repository configuration file if it exists, otherwise use
        # an empty configuration as default
        if fileio.exists(config_path):
            logger.debug(
                f"Loading repository configuration from {config_path}."
            )
        else:
            logger.debug(
                "No repository configuration file found, creating default "
                "configuration."
            )

        return RepositoryConfiguration(config_path)

    @staticmethod
    @track(event=AnalyticsEvent.INITIALIZE_REPO)
    def initialize(
        root: Optional[Path] = None,
    ) -> None:
        """Initializes a new ZenML repository at the given path.

        Args:
            root: The root directory where the repository should be created.
                If None, the current working directory is used.

        Raises:
            InitializationException: If the root directory already contains a
                ZenML repository.
        """
        root = root or Path.cwd()
        logger.debug("Initializing new repository at path %s.", root)
        if Repository.is_repository_directory(root):
            raise InitializationException(
                f"Found existing ZenML repository at path '{root}'."
            )

        config_directory = str(root / REPOSITORY_DIRECTORY_NAME)
        io_utils.create_dir_recursive_if_not_exists(config_directory)
        # Initialize the repository configuration at the custom path
        Repository(root=root)

    @property
    def uses_local_configuration(self) -> bool:
        """Check if the repository is using a local configuration.

        Returns:
            True if the repository is using a local configuration,
            False otherwise.
        """
        return self._config is not None

    @property
    def zen_store(self) -> "BaseZenStore":
        """Shortcut to return the global zen store.

        Returns:
            The global zen store.
        """
        return GlobalConfiguration().zen_store

    @property
    def root(self) -> Optional[Path]:
        """The root directory of this repository.

        Returns:
            The root directory of this repository, or None, if the repository
            has not been initialized.
        """
        return self._root

    @property
    def config_directory(self) -> Optional[Path]:
        """The configuration directory of this repository.

        Returns:
            The configuration directory of this repository, or None, if the
            repository doesn't have an active root.
        """
        if not self.root:
            return None
        return self.root / REPOSITORY_DIRECTORY_NAME

    def activate_root(self, root: Optional[Path] = None) -> None:
        """Set the active repository root directory.

        Args:
            root: The path to set as the active repository root. If not set,
                the repository root is determined using the environment
                variable `ZENML_REPOSITORY_PATH` (if set) and by recursively
                searching in the parent directories of the current working
                directory.
        """
        self._set_active_root(root)

    @track(event=AnalyticsEvent.SET_PROJECT)
    def set_active_project(
        self, project_name_or_id: Union[str, UUID]
    ) -> "ProjectModel":
        """Set the project for the local repository.

        Args:
            project_name_or_id: The name or ID of the project to set active.

        Returns:
            The model of the active project.
        """
        project = self.zen_store.get_project(
            project_name_or_id=project_name_or_id
        )  # raises KeyError
        if self._config:
            self._config.active_project_name = project.name
        else:
            # set the active project globally only if the repository doesn't use
            # a local configuration
            GlobalConfiguration().active_project_name = project.name

        return project

    @property
    def active_project_name(self) -> str:
        """The name of the active project for this repository.

        If no active project is configured locally for the repository, the
        active project in the global configuration is used instead.

        Returns:
            The name of the active project.

        Raises:
            RuntimeError: If the active project is not set.
        """
        project_name = None
        if self._config:
            project_name = self._config.active_project_name

        if not project_name:
            project_name = GlobalConfiguration().active_project_name

        if not project_name:
            raise RuntimeError(
                "No active project is configured. Run "
                "`zenml project set PROJECT_NAME` to set the active "
                "project."
            )

        return project_name

    @property
    def active_project(self) -> "ProjectModel":
        """Get the currently active project of the local repository.

        If no active project is configured locally for the repository, the
        active project in the global configuration is used instead.

        Returns:
            The active project.
        """
        return self.zen_store.get_project(self.active_project_name)

    @property
    def active_user(self) -> "UserModel":
        """Get the user that is currently in use.

        Returns:
            The active user.
        """
        return self.zen_store.active_user

    @property
    def stack_models(self) -> List["HydratedStackModel"]:
        """All stack models available in the current project and owned by the current user.

        This property is intended as a quick way to get information about the
        components of the registered stacks without loading all installed
        integrations. The contained stack configurations might be invalid if
        they were modified by hand, to ensure you get valid stacks use
        `repo.stacks()` instead.

        Returns:
            A list of all stacks available in the current project and owned by
            the current user.
        """
        return [stack.to_hydrated_model()
                for stack in self.zen_store.list_stacks(
                    project_name_or_id=self.active_project_name,
                    user_name_or_id=self.active_user.id)]

    @property
    def stacks(self) -> List["Stack"]:
        """All stacks available in the current project and owned by the current user.

        Returns:
            A list of all stacks available in the current project and owned by
            the current user.
        """
        from zenml.stack.stack import Stack

        return [
            Stack.from_model(stack_model) for stack_model in self.stack_models
        ]

    @property
    def stack_configurations(self) -> Dict[str, Dict[str, str]]:
        """Configuration dicts for all stacks available in the current project and owned by the current user.

        This property is intended as a quick way to get information about the
        components of the registered stacks without loading all installed
        integrations. The contained stack configurations might be invalid if
        they were modified by hand, to ensure you get valid stacks use
        `repo.stacks()` instead.

        Modifying the contents of the returned dictionary does not actually
        register/deregister stacks, use `repo.register_stack(...)` or
        `repo.deregister_stack(...)` instead.

        Returns:
            A dictionary containing the configuration of all stacks available in
            the current project and owned by the current user.
        """
        stacks = self.zen_store.list_stacks(
            project_name_or_id=self.active_project_name,
            user_name_or_id=self.active_user.id,
        )

        dict_of_stacks = dict()
        for stack in stacks:
            dict_of_stacks[stack.name] = {"shared": str(stack.is_shared)}
            for comp_type, comp in stack.to_hydrated_model().components.items():
                dict_of_stacks[stack.name][str(comp_type)] = comp[0].name

        return dict_of_stacks

    @property
    def active_stack_model(self) -> "HydratedStackModel":
        """The model of the active stack for this repository.

        If no active stack is configured locally for the repository, the active
        stack in the global configuration is used instead.

        Returns:
            The model of the active stack for this repository.

        Raises:
            RuntimeError: If the active stack is not set.
        """
        stack_id = None
        if self._config:
            stack_id = self._config.active_stack_id

        if not stack_id:
            stack_id = GlobalConfiguration().active_stack_id

        if not stack_id:
            raise RuntimeError(
                "No active stack is configured. Run "
                "`zenml stack set STACK_NAME` to set the active stack."
            )

        return self.zen_store.get_stack(stack_id=stack_id).to_hydrated_model()

    @property
    def active_stack(self) -> "Stack":
        """The active stack for this repository.

        Returns:
            The active stack for this repository.
        """
        from zenml.stack.stack import Stack

        return Stack.from_model(self.active_stack_model)

    @track(event=AnalyticsEvent.SET_STACK)
    def activate_stack(self, stack: "FullStackModel") -> None:
        """Sets the stack as active.

        Args:
            stack: Model of the stack to activate.
        """
        if self._config:
            self._config.active_stack_id = stack.id

        else:
            # set the active stack globally only if the repository doesn't use
            # a local configuration
            GlobalConfiguration().active_stack_id = stack.id

    def get_stack_by_name(
        self, name: str, is_shared: bool = False
<<<<<<< HEAD
    ) -> "FullStackModel":
        """Fetches a stack by name within the active project
=======
    ) -> "StackModel":
        """Fetches a stack by name within the active project.
>>>>>>> ebfc727f

        Args:
            name: The name of the stack to fetch.
            is_shared: Boolean whether to get a shared stack or a private stack

        Returns:
            The stack with the given name.

        Raises:
            KeyError: If no stack with the given name exists.
            RuntimeError: If multiple stacks with the given name exist.
        """
        if is_shared:
            stacks = self.zen_store.list_stacks(
                project_name_or_id=self.active_project.name,
                name=name,
                is_shared=True,
            )
        else:
            stacks = self.zen_store.list_stacks(
                project_name_or_id=self.active_project.name,
                user_name_or_id=self.zen_store.active_user.name,
                name=name,
            )

        # TODO: [server] this error handling could be improved
        if not stacks:
            raise KeyError(f"No stack with name '{name}' exists.")
        elif len(stacks) > 1:
            raise RuntimeError(
                f"Multiple stacks have been found for name  '{name}'.", stacks
            )

        return stacks[0]

    def register_stack(self, stack: "BaseStackModel") -> "FullStackModel":
        """Registers a stack and its components.

        If any of the stack's components aren't registered in the repository
        yet, this method will try to register them as well.

        Args:
            stack: The stack to register.

        Returns:
            The model of the registered stack.

        Raises:
            RuntimeError: If the stack configuration is invalid.
        """
        # TODO: [server] make sure the stack can be validated here
        if stack.is_valid:
            created_stack = self.zen_store.register_stack(
                user_name_or_id=self.zen_store.active_user.name,
                project_name_or_id=self.active_project.name,
                stack=stack,
            )
            return created_stack
        else:
            raise RuntimeError(
                "Stack configuration is invalid. A valid"
                "stack must contain an Artifact Store and "
                "an Orchestrator."
            )

    def update_stack(self, stack: "FullStackModel") -> None:
        """Updates a stack and its components.

        Args:
            stack: The new stack to use as the updated version.

        Raises:
            RuntimeError: If the stack configuration is invalid.
        """
        if stack.is_valid:
            assert stack.id is not None
            self.zen_store.update_stack(stack_id=stack.id, stack=stack)
        else:
            raise RuntimeError(
                "Stack configuration is invalid. A valid"
                "stack must contain an Artifact Store and "
                "an Orchestrator."
            )

    def deregister_stack(self, stack: "FullStackModel") -> None:
        """Deregisters a stack.

        Args:
            stack: The model of the stack to deregister.

        Raises:
            ValueError: If the stack is the currently active stack for this
                repository.
        """
        if stack.id == self.active_stack_model.id:
            raise ValueError(
                f"Unable to deregister active stack " f"'{stack.name}'."
            )

        try:
            assert stack.id is not None
            self.zen_store.delete_stack(stack_id=stack.id)
            logger.info("Deregistered stack with name '%s'.", stack.name)
        except KeyError:
            logger.warning(
                "Unable to deregister stack with name '%s': No stack  "
                "with this name could be found.",
                stack.name,
            )

    def update_stack_component(
        self,
        component: "ComponentModel",
    ) -> None:
        """Updates a stack component.

        Args:
            component: The new component to update with.
        """
        assert component.id is not None
        self.zen_store.update_stack_component(
            component_id=component.id, component=component
        )

    def list_stack_components(
        self, component_type: "StackComponentType"
    ) -> List["ComponentModel"]:
        """Fetches all registered stack components of the given type.

        Args:
            component_type: The type of the components to fetch.

        Returns:
            A list of all registered stack components of the given type.
        """
        return self.zen_store.list_stack_components(
            project_name_or_id=self.active_project.name, type=component_type
        )

    def get_stack_component_by_name_and_type(
        self, type: "StackComponentType", name: str, is_shared: bool = False
    ) -> "ComponentModel":
        """Fetches a stack component by name and type within the active stack.

        Args:
            type: The type of the stack component
            name: The name of the stack to fetch.
            is_shared: Boolean whether to get a shared stack or a private stack

        Returns:
            The stack component with the given name and type.

        Raises:
            KeyError: If no stack component with the given name and type exists.
            RuntimeError: If multiple stack components with the given name and
                type exist.
        """
        if is_shared:
            components = self.zen_store.list_stack_components(
                project_name_or_id=self.active_project.name,
                name=name,
                type=type,
                is_shared=True,
            )
        else:
            components = self.zen_store.list_stack_components(
                project_name_or_id=self.active_project.name,
                name=name,
                type=type,
                user_name_or_id=self.zen_store.active_user.name,
            )

        # TODO: [server] this error handling could be improved
        if not components:
            raise KeyError(
                f"No stack component of type '{type}' with the name '{name}' exists."
            )
        elif len(components) > 1:
            raise RuntimeError(
                "Multiple components have been found for this name.",
                components,
            )

        return components[0]

    def get_stack_component(self, component_id: UUID) -> "StackComponent":
        """Fetches a registered stack component.

        Args:
            component_id: The id of the component to fetch.

        Returns:
            The registered stack component.
        """
        # TODO: [server] this returns the implementation rather than the model
        logger.debug(
            "Fetching stack component with id '%s'.",
            id,
        )
        return self.zen_store.get_stack_component(
            component_id=component_id
        ).to_component()

    def register_stack_component(
        self,
        component: "StackComponent",
    ) -> None:
        """Registers a stack component.

        Args:
            component: The component to register.
        """
        from zenml.models import ComponentModel
        # TODO: [server] this uses the implementation rather than the model

        self.zen_store.register_stack_component(
            project_name_or_id=self.active_project.name,
            user_name_or_id=self.zen_store.active_user.name,
            component=ComponentModel.from_component(component),
        )
        if component.post_registration_message:
            logger.info(component.post_registration_message)

    def deregister_stack_component(
        self, stack_component: "ComponentModel"
    ) -> None:
        """Deregisters a stack component.

        Args:
            stack_component: The component to deregister.
        """
        try:
            assert stack_component.id is not None
            self.zen_store.delete_stack_component(
                component_id=stack_component.id
            )
            logger.info(
                "Deregistered stack component (type: %s) with name '%s'.",
                stack_component.type,
                stack_component.name,
            )
        except KeyError:
            logger.warning(
                "Unable to deregister stack component (type: %s) with name "
                "'%s': No stack component with this name could be found.",
                stack_component.type,
                stack_component.name,
            )

    @staticmethod
    def is_repository_directory(path: Path) -> bool:
        """Checks whether a ZenML repository exists at the given path.

        Args:
            path: The path to check.

        Returns:
            True if a ZenML repository exists at the given path,
            False otherwise.
        """
        config_dir = path / REPOSITORY_DIRECTORY_NAME
        return fileio.isdir(str(config_dir))

    @staticmethod
    def find_repository(
        path: Optional[Path] = None, enable_warnings: bool = False
    ) -> Optional[Path]:
        """Search for a ZenML repository directory.

        Args:
            path: Optional path to look for the repository. If no path is
                given, this function tries to find the repository using the
                environment variable `ZENML_REPOSITORY_PATH` (if set) and
                recursively searching in the parent directories of the current
                working directory.
            enable_warnings: If `True`, warnings are printed if the repository
                root cannot be found.

        Returns:
            Absolute path to a ZenML repository directory or None if no
            repository directory was found.
        """
        if not path:
            # try to get path from the environment variable
            env_var_path = os.getenv(ENV_ZENML_REPOSITORY_PATH)
            if env_var_path:
                path = Path(env_var_path)

        if path:
            # explicit path via parameter or environment variable, don't search
            # parent directories
            search_parent_directories = False
            warning_message = (
                f"Unable to find ZenML repository at path '{path}'. Make sure "
                f"to create a ZenML repository by calling `zenml init` when "
                f"specifying an explicit repository path in code or via the "
                f"environment variable '{ENV_ZENML_REPOSITORY_PATH}'."
            )
        else:
            # try to find the repo in the parent directories of the current
            # working directory
            path = Path.cwd()
            search_parent_directories = True
            warning_message = (
                f"Unable to find ZenML repository in your current working "
                f"directory ({path}) or any parent directories. If you "
                f"want to use an existing repository which is in a different "
                f"location, set the environment variable "
                f"'{ENV_ZENML_REPOSITORY_PATH}'. If you want to create a new "
                f"repository, run `zenml init`."
            )

        def _find_repo_helper(path_: Path) -> Optional[Path]:
            """Recursively search parent directories for a ZenML repository.

            Args:
                path_: The path to search.

            Returns:
                Absolute path to a ZenML repository directory or None if no
                repository directory was found.
            """
            if Repository.is_repository_directory(path_):
                return path_

            if not search_parent_directories or io_utils.is_root(str(path_)):
                return None

            return _find_repo_helper(path_.parent)

        repo_path = _find_repo_helper(path)

        if repo_path:
            return repo_path.resolve()
        if enable_warnings:
            logger.warning(warning_message)
        return None

    def get_flavor(
        self, name: str, component_type: "StackComponentType"
    ) -> Type["StackComponent"]:
        """Fetches a registered flavor.

        Args:
            component_type: The type of the component to fetch.
            name: The name of the flavor to fetch.

        Returns:
            The registered flavor.

        Raises:
            KeyError: If no flavor exists for the given type and name.
        """
        logger.debug(
            "Fetching the flavor of type '%s' with name '%s'.",
            component_type,
            name,
        )

        from zenml.stack.flavor_registry import flavor_registry

        zenml_flavors = flavor_registry.get_flavors_by_type(
            component_type=component_type
        )

        # Try to find if there are any custom flavor implementations
        custom_flavors = self.zen_store.list_flavors(
            project_name_or_id=self.active_project_name,
            name=name,
            component_type=component_type,
        )

        # If there is one, check whether the same flavor exists as a default
        # flavor to give out a warning
        if custom_flavors and name in zenml_flavors:
            logger.warning(
                f"There is a custom implementation for the flavor "
                f"'{name}' of a {component_type}, which is currently "
                f"overwriting the same flavor provided by ZenML."
            )

        else:
            if name in zenml_flavors:
                flavor_wrapper = zenml_flavors[name]
            else:
                raise KeyError(
                    f"There is no flavor '{name}' for the type "
                    f"{component_type}"
                )

        return flavor_wrapper.to_flavor()

    def _register_pipeline(
        self, pipeline_name: str, pipeline_configuration: Dict[str, str]
    ) -> UUID:
        """Registers a pipeline in the ZenStore within the active project.

        This will do one of the following three things:
        A) If there is no pipeline with this name, register a new pipeline.
        B) If a pipeline exists that has the same config, use that pipeline.
        C) If a pipeline with different config exists, raise an error.

        Args:
            pipeline_name: The name of the pipeline to register.
            pipeline_configuration: The configuration of the pipeline.

        Returns:
            The id of the existing or newly registered pipeline.

        Raises:
            AlreadyExistsException: If there is an existing pipeline in the
                project with the same name but a different configuration.
        """
        try:
            existing_pipeline = self.zen_store.get_pipeline_in_project(
                pipeline_name=pipeline_name,
                project_name_or_id=self.active_project.name,
            )

        # A) If there is no pipeline with this name, register a new pipeline.
        except KeyError:
            pipeline = PipelineModel(
                name=pipeline_name,
                configuration=pipeline_configuration,
            )
            pipeline = self.zen_store.create_pipeline(
                project_name_or_id=self.active_project.name,
                user_name_or_id=self.active_user.id,
                pipeline=pipeline
            )
            logger.info(f"Registered new pipeline with name {pipeline.name}.")
            assert pipeline.id is not None
            return pipeline.id

        # B) If a pipeline exists that has the same config, use that pipeline.
        if pipeline_configuration == existing_pipeline.configuration:
            logger.debug("Did not register pipeline since it already exists.")
            assert existing_pipeline.id is not None
            return existing_pipeline.id

        # C) If a pipeline with different config exists, raise an error.
        error_msg = (
            f"Cannot run pipeline '{pipeline_name}' since this name has "
            "already been registered with a different pipeline "
            "configuration. You have three options to resolve this issue: "
            "1) You can register a new pipeline by changing the 'name' "
            "argument of your pipeline, e.g., via "
            '`my_pipeline(step1=..., ..., name="My New Pipeline Name")`. '
            "2) You can execute the current run without linking it to any "
            "pipeline by setting the 'unlisted' argument to `True`, e.g., "
            "via `my_pipeline_instance.run(unlisted=True)`. "
            "Unlisted runs are not linked to any pipeline, but are still "
            "tracked by ZenML and can be accessed via the 'All Runs' tab. "
            "3) You can delete the existing pipeline via "
            f"`zenml pipeline delete {pipeline_name}`. This will then "
            "change all existing runs of this pipeline to become unlisted."
        )
        raise AlreadyExistsException(error_msg)

    def register_pipeline_run(
        self,
        pipeline_name: str,
        pipeline_configuration: Dict[str, str],
        runtime_configuration: "RuntimeConfiguration",
        stack_id: UUID,
        unlisted: bool = False,
    ) -> None:
        """Registers a pipeline run in the ZenStore.

        Args:
            pipeline_name: The name of the pipeline.
            pipeline_configuration: The configuration of the pipeline.
            runtime_configuration: The runtime configuration of the pipeline.
            stack_id: The ID of the stack that was used to run the pipeline.
            unlisted: Whether the pipeline run should be unlisted (not assigned
                to any pipeline).
        """
        # If `unlisted` is True, we don't assign the run to any pipeline
        if unlisted:
            pipeline_id = None
        else:
            pipeline_id = self._register_pipeline(
                pipeline_name=pipeline_name,
                pipeline_configuration=pipeline_configuration,
            )

        pipeline_run = PipelineRunModel(
            name=runtime_configuration.run_name,
            owner=self.active_user.id,
            stack_id=stack_id,
            pipeline_id=pipeline_id,
            runtime_configuration=runtime_configuration,
        )
        self.zen_store.create_run(pipeline_run)

    def delete_user(self, user_name_or_id: str) -> None:
        """Delete a user.

        Args:
            user_name_or_id: The name or ID of the user to delete.

        Raises:
            IllegalOperationError: If the user to delete is the active user.
        """
        user = self.zen_store.get_user(user_name_or_id)
        if self.zen_store.active_user_name == user.name:
            raise IllegalOperationError(
                "You cannot delete yourself. If you wish to delete your active "
                "user account, please contact your ZenML administrator."
            )
        Repository().zen_store.delete_user(user_name_or_id=user.name)

    def delete_project(self, project_name_or_id: str) -> None:
        """Delete a project.

        Args:
            project_name_or_id: The name or ID of the project to delete.

        Raises:
            IllegalOperationError: If the project to delete is the active
                project.
        """
        project = self.zen_store.get_project(project_name_or_id)
        if self.active_project_name == project.name:
            raise IllegalOperationError(
                f"Project '{project_name_or_id}' cannot be deleted since it is "
                "currently active. Please set another project as active first."
            )
        Repository().zen_store.delete_project(
            project_name_or_id=project_name_or_id
        )<|MERGE_RESOLUTION|>--- conflicted
+++ resolved
@@ -580,13 +580,8 @@
 
     def get_stack_by_name(
         self, name: str, is_shared: bool = False
-<<<<<<< HEAD
     ) -> "FullStackModel":
-        """Fetches a stack by name within the active project
-=======
-    ) -> "StackModel":
         """Fetches a stack by name within the active project.
->>>>>>> ebfc727f
 
         Args:
             name: The name of the stack to fetch.
