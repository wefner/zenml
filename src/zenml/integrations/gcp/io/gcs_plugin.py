#  Copyright (c) ZenML GmbH 2021. All Rights Reserved.
#
#  Licensed under the Apache License, Version 2.0 (the "License");
#  you may not use this file except in compliance with the License.
#  You may obtain a copy of the License at:
#
#       http://www.apache.org/licenses/LICENSE-2.0
#
#  Unless required by applicable law or agreed to in writing, software
#  distributed under the License is distributed on an "AS IS" BASIS,
#  WITHOUT WARRANTIES OR CONDITIONS OF ANY KIND, either express
#  or implied. See the License for the specific language governing
#  permissions and limitations under the License.

""" Plugin which is created to add Google Cloud Store support to ZenML
It inherits from the base Filesystem created by TFX and overwrites the
corresponding functions thanks to gcsfs.
Finally, the plugin is registered in the filesystem registry.
"""

from builtins import FileNotFoundError
from typing import Any, Callable, Dict, Iterable, List, Optional, Tuple

import gcsfs

from zenml.io.fileio import convert_to_str
from zenml.io.filesystem import Filesystem, NotFoundError, PathType


class ZenGCS(Filesystem):
    """Filesystem that delegates to Google Cloud Store using gcsfs."""

    SUPPORTED_SCHEMES = ["gs://"]

<<<<<<< HEAD
    fs: gcsfs.GCSFileSystem = None

    @classmethod
    def _ensure_filesystem_set(cls) -> None:
        """Ensures that the filesystem is set."""
=======
    fs = None

    @classmethod
    def _ensure_filesystem_set(cls):
>>>>>>> 36f5dc8e
        if ZenGCS.fs is None:
            ZenGCS.fs = gcsfs.GCSFileSystem()

    @staticmethod
    def open(path: PathType, mode: str = "r") -> Any:
        """Open a file at the given path.
        Args:
            path: Path of the file to open.
            mode: Mode in which to open the file. Currently only
                'rb' and 'wb' to read and write binary files are supported.
        """
        ZenGCS._ensure_filesystem_set()
        return ZenGCS.fs.open(path=path, mode=mode)

    @staticmethod
    def copy(src: PathType, dst: PathType, overwrite: bool = False) -> None:
        """Copy a file.
        Args:
            src: The path to copy from.
            dst: The path to copy to.
            overwrite: If a file already exists at the destination, this
                method will overwrite it if overwrite=`True` and
                raise a FileExistsError otherwise.
        Raises:
            FileNotFoundError: If the source file does not exist.
            FileExistsError: If a file already exists at the destination
                and overwrite is not set to `True`.
        """
        ZenGCS._ensure_filesystem_set()
        if not overwrite and ZenGCS.fs.exists(dst):
            raise FileExistsError(
                f"Unable to copy to destination '{convert_to_str(dst)}', "
                f"file already exists. Set `overwrite=True` to copy anyway."
            )

        # TODO [ENG-151]: Check if it works with overwrite=True or if we need to
        #  manually remove it first
        ZenGCS.fs.copy(path1=src, path2=dst)

    @staticmethod
    def exists(path: PathType) -> bool:
        """Check whether a path exists."""
        ZenGCS._ensure_filesystem_set()
        return ZenGCS.fs.exists(path=path)  # type: ignore[no-any-return]

    @staticmethod
    def glob(pattern: PathType) -> List[PathType]:
        """Return all paths that match the given glob pattern.
        The glob pattern may include:
        - '*' to match any number of characters
        - '?' to match a single character
        - '[...]' to match one of the characters inside the brackets
        - '**' as the full name of a path component to match to search
          in subdirectories of any depth (e.g. '/some_dir/**/some_file)
        Args:
            pattern: The glob pattern to match, see details above.
        Returns:
            A list of paths that match the given glob pattern.
        """
        ZenGCS._ensure_filesystem_set()
        return ZenGCS.fs.glob(path=pattern)  # type: ignore[no-any-return]

    @staticmethod
    def isdir(path: PathType) -> bool:
        """Check whether a path is a directory."""
        ZenGCS._ensure_filesystem_set()
        return ZenGCS.fs.isdir(path=path)  # type: ignore[no-any-return]

    @staticmethod
    def listdir(path: PathType) -> List[PathType]:
        """Return a list of files in a directory."""
        ZenGCS._ensure_filesystem_set()
        return ZenGCS.fs.listdir(path=path)  # type: ignore[no-any-return]

    @staticmethod
    def makedirs(path: PathType) -> None:
        """Create a directory at the given path. If needed also
        create missing parent directories."""
        ZenGCS._ensure_filesystem_set()
        ZenGCS.fs.makedirs(path=path, exist_ok=True)

    @staticmethod
    def mkdir(path: PathType) -> None:
        """Create a directory at the given path."""
        ZenGCS._ensure_filesystem_set()
        ZenGCS.fs.makedir(path=path)

    @staticmethod
    def remove(path: PathType) -> None:
        """Remove the file at the given path."""
        ZenGCS._ensure_filesystem_set()
        ZenGCS.fs.rm_file(path=path)

    @staticmethod
    def rename(src: PathType, dst: PathType, overwrite: bool = False) -> None:
        """Rename source file to destination file.
        Args:
            src: The path of the file to rename.
            dst: The path to rename the source file to.
            overwrite: If a file already exists at the destination, this
                method will overwrite it if overwrite=`True` and
                raise a FileExistsError otherwise.
        Raises:
            FileNotFoundError: If the source file does not exist.
            FileExistsError: If a file already exists at the destination
                and overwrite is not set to `True`.
        """
        ZenGCS._ensure_filesystem_set()
        if not overwrite and ZenGCS.fs.exists(dst):
            raise FileExistsError(
                f"Unable to rename file to '{convert_to_str(dst)}', "
                f"file already exists. Set `overwrite=True` to rename anyway."
            )

        # TODO [ENG-152]: Check if it works with overwrite=True or if we need
        #  to manually remove it first
        ZenGCS.fs.rename(path1=src, path2=dst)

    @staticmethod
    def rmtree(path: PathType) -> None:
        """Remove the given directory."""
        ZenGCS._ensure_filesystem_set()
        try:
            ZenGCS.fs.delete(path=path, recursive=True)
        except FileNotFoundError as e:
            raise NotFoundError() from e

    @staticmethod
    def stat(path: PathType) -> Dict[str, Any]:
        """Return stat info for the given path."""
        ZenGCS._ensure_filesystem_set()
        return ZenGCS.fs.stat(path=path)  # type: ignore[no-any-return]

    @staticmethod
    def walk(
        top: PathType,
        topdown: bool = True,
        onerror: Optional[Callable[..., None]] = None,
    ) -> Iterable[Tuple[PathType, List[PathType], List[PathType]]]:
        """Return an iterator that walks the contents of the given directory.
        Args:
            top: Path of directory to walk.
            topdown: Unused argument to conform to interface.
            onerror: Unused argument to conform to interface.
        Returns:
            An Iterable of Tuples, each of which contain the path of the current
            directory path, a list of directories inside the current directory
            and a list of files inside the current directory.
        """
        ZenGCS._ensure_filesystem_set()
        # TODO [ENG-153]: Additional params
        return ZenGCS.fs.walk(path=top)  # type: ignore[no-any-return]<|MERGE_RESOLUTION|>--- conflicted
+++ resolved
@@ -13,8 +13,10 @@
 #  permissions and limitations under the License.
 
 """ Plugin which is created to add Google Cloud Store support to ZenML
+
 It inherits from the base Filesystem created by TFX and overwrites the
 corresponding functions thanks to gcsfs.
+
 Finally, the plugin is registered in the filesystem registry.
 """
 
@@ -32,24 +34,17 @@
 
     SUPPORTED_SCHEMES = ["gs://"]
 
-<<<<<<< HEAD
-    fs: gcsfs.GCSFileSystem = None
-
-    @classmethod
-    def _ensure_filesystem_set(cls) -> None:
-        """Ensures that the filesystem is set."""
-=======
     fs = None
 
     @classmethod
     def _ensure_filesystem_set(cls):
->>>>>>> 36f5dc8e
         if ZenGCS.fs is None:
             ZenGCS.fs = gcsfs.GCSFileSystem()
 
     @staticmethod
     def open(path: PathType, mode: str = "r") -> Any:
         """Open a file at the given path.
+
         Args:
             path: Path of the file to open.
             mode: Mode in which to open the file. Currently only
@@ -61,6 +56,7 @@
     @staticmethod
     def copy(src: PathType, dst: PathType, overwrite: bool = False) -> None:
         """Copy a file.
+
         Args:
             src: The path to copy from.
             dst: The path to copy to.
@@ -92,14 +88,18 @@
     @staticmethod
     def glob(pattern: PathType) -> List[PathType]:
         """Return all paths that match the given glob pattern.
+
         The glob pattern may include:
+
         - '*' to match any number of characters
         - '?' to match a single character
         - '[...]' to match one of the characters inside the brackets
         - '**' as the full name of a path component to match to search
           in subdirectories of any depth (e.g. '/some_dir/**/some_file)
+
         Args:
             pattern: The glob pattern to match, see details above.
+
         Returns:
             A list of paths that match the given glob pattern.
         """
@@ -140,6 +140,7 @@
     @staticmethod
     def rename(src: PathType, dst: PathType, overwrite: bool = False) -> None:
         """Rename source file to destination file.
+
         Args:
             src: The path of the file to rename.
             dst: The path to rename the source file to.
@@ -184,6 +185,7 @@
         onerror: Optional[Callable[..., None]] = None,
     ) -> Iterable[Tuple[PathType, List[PathType], List[PathType]]]:
         """Return an iterator that walks the contents of the given directory.
+
         Args:
             top: Path of directory to walk.
             topdown: Unused argument to conform to interface.
